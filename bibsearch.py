--- conflicted
+++ resolved
@@ -143,11 +143,7 @@
     return added, skipped
 
 def get_fnames_from_bibset(raw_fname):
-<<<<<<< HEAD
     fields = raw_fname[len(BIBSETPREFIX):].strip().split('/')
-=======
-    fnames = []
->>>>>>> 4cc004f7
     currentSet = yaml.load(open("acl.yml"))
     bib_spec = raw_fname[len(BIBSETPREFIX):].strip()
     if bib_spec:
